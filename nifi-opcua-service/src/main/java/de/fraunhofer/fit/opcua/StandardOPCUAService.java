/*
 * Licensed to the Apache Software Foundation (ASF) under one or more
 * contributor license agreements.  See the NOTICE file distributed with
 * this work for additional information regarding copyright ownership.
 * The ASF licenses this file to You under the Apache License, Version 2.0
 * (the "License"); you may not use this file except in compliance with
 * the License.  You may obtain a copy of the License at
 *
 *     http://www.apache.org/licenses/LICENSE-2.0
 *
 * Unless required by applicable law or agreed to in writing, software
 * distributed under the License is distributed on an "AS IS" BASIS,
 * WITHOUT WARRANTIES OR CONDITIONS OF ANY KIND, either express or implied.
 * See the License for the specific language governing permissions and
 * limitations under the License.
 */
package de.fraunhofer.fit.opcua;

import org.apache.nifi.annotation.documentation.CapabilityDescription;
import org.apache.nifi.annotation.documentation.Tags;
import org.apache.nifi.annotation.lifecycle.OnDisabled;
import org.apache.nifi.annotation.lifecycle.OnEnabled;
import org.apache.nifi.components.PropertyDescriptor;
import org.apache.nifi.controller.AbstractControllerService;
import org.apache.nifi.controller.ConfigurationContext;
import org.apache.nifi.processor.exception.ProcessException;
import org.apache.nifi.processor.util.StandardValidators;
import org.apache.nifi.reporting.InitializationException;
import org.eclipse.milo.opcua.sdk.client.OpcUaClient;
import org.eclipse.milo.opcua.sdk.client.api.config.OpcUaClientConfig;
import org.eclipse.milo.opcua.sdk.client.api.config.OpcUaClientConfigBuilder;
import org.eclipse.milo.opcua.sdk.client.api.identity.AnonymousProvider;
import org.eclipse.milo.opcua.sdk.client.api.identity.IdentityProvider;
import org.eclipse.milo.opcua.sdk.client.api.identity.UsernameProvider;
import org.eclipse.milo.opcua.sdk.client.api.nodes.Node;
import org.eclipse.milo.opcua.sdk.client.api.subscriptions.UaMonitoredItem;
import org.eclipse.milo.opcua.sdk.client.api.subscriptions.UaSubscription;
import org.eclipse.milo.opcua.stack.client.UaTcpStackClient;
import org.eclipse.milo.opcua.stack.core.AttributeId;
import org.eclipse.milo.opcua.stack.core.types.builtin.DataValue;
<<<<<<< HEAD
import org.eclipse.milo.opcua.stack.core.types.builtin.LocalizedText;
=======
import org.eclipse.milo.opcua.stack.core.types.builtin.ExtensionObject;
>>>>>>> 498f93a8
import org.eclipse.milo.opcua.stack.core.types.builtin.NodeId;
import org.eclipse.milo.opcua.stack.core.types.builtin.QualifiedName;
import org.eclipse.milo.opcua.stack.core.types.builtin.unsigned.UInteger;
import org.eclipse.milo.opcua.stack.core.types.enumerated.DataChangeTrigger;
import org.eclipse.milo.opcua.stack.core.types.enumerated.MonitoringMode;
import org.eclipse.milo.opcua.stack.core.types.enumerated.TimestampsToReturn;
import org.eclipse.milo.opcua.stack.core.types.structured.*;

import java.util.*;
import java.util.concurrent.BlockingQueue;
import java.util.concurrent.ExecutionException;
import java.util.concurrent.atomic.AtomicLong;
import java.util.function.BiConsumer;

import static org.eclipse.milo.opcua.stack.core.types.builtin.unsigned.Unsigned.uint;

@Tags({"opc"})
@CapabilityDescription("ControllerService implementation of OPCUAService.")
public class StandardOPCUAService extends AbstractControllerService implements OPCUAService {

    public static final PropertyDescriptor ENDPOINT = new PropertyDescriptor
            .Builder().name("Endpoint URL")
            .description("the opc.tcp address of the opc ua server")
            .required(true)
            .addValidator(StandardValidators.NON_EMPTY_VALIDATOR)
            .build();

    public static final PropertyDescriptor SECURITY_POLICY = new PropertyDescriptor
            .Builder().name("Security Policy")
            .description("How should Nifi create the connection with the UA server")
            .required(true)
            .allowableValues("None", "Basic128Rsa15", "Basic256", "Basic256Rsa256")
            .defaultValue("None")
            .addValidator(StandardValidators.NON_EMPTY_VALIDATOR)
            .build();

    private static final PropertyDescriptor APPLICATION_NAME = new PropertyDescriptor
            .Builder().name("Application Name")
            .description("The application name is used to label certificates identifying this application")
            .required(true)
            .defaultValue("urn:eclipse:milo:examples:client")
            .addValidator(StandardValidators.NON_BLANK_VALIDATOR)
            .build();

    public static final PropertyDescriptor AUTH_POLICY = new PropertyDescriptor
            .Builder().name("Authentication Policy")
            .description("How should Nifi authenticate with the UA server")
            .required(true)
            .defaultValue("Anon")
            .allowableValues("Anon", "Username")
            .addValidator(StandardValidators.NON_EMPTY_VALIDATOR)
            .build();

    private static final PropertyDescriptor USERNAME = new PropertyDescriptor
            .Builder().name("User Name")
            .description("The user name to access the OPC UA server (only valid when \"Authentication Policy\" is \"Username\")")
            .required(false)
            .addValidator(StandardValidators.NON_EMPTY_VALIDATOR)
            .build();

    private static final PropertyDescriptor PASSWORD = new PropertyDescriptor
            .Builder().name("Password")
            .description("The password to access the OPC UA server (only valid when \"Authentication Policy\" is \"Username\")")
            .required(false)
            .sensitive(true)
            .addValidator(StandardValidators.NON_EMPTY_VALIDATOR)
            .build();

    private static final List<PropertyDescriptor> properties;

    private final String SECURITY_POLICY_PREFIX = "http://opcfoundation.org/UA/SecurityPolicy#";


    private OpcUaClient opcClient;
    private UaSubscription uaSubscription;
    private Map<String, List<UaMonitoredItem>> subscriberMap;
    private String endpoint;
    private String securityPolicy;
    private String applicationName;
    private String userName;
    private String password;
    private String authType;

    private final AtomicLong clientHandles = new AtomicLong(1L);

    static {
        final List<PropertyDescriptor> props = new ArrayList<>();
        props.add(ENDPOINT);
        props.add(SECURITY_POLICY);
        props.add(APPLICATION_NAME);
        props.add(AUTH_POLICY);
        props.add(USERNAME);
        props.add(PASSWORD);
        properties = Collections.unmodifiableList(props);
    }

    @Override
    protected List<PropertyDescriptor> getSupportedPropertyDescriptors() {
        return properties;
    }

    /**
     * @param context the configuration context
     * @throws InitializationException if unable to create a database connection
     */
    @OnEnabled
    public void onEnabled(final ConfigurationContext context) throws InitializationException {

        endpoint = context.getProperty(ENDPOINT).getValue();
        applicationName = context.getProperty(APPLICATION_NAME).getValue();
        userName = context.getProperty(USERNAME).getValue();
        password = context.getProperty(PASSWORD).getValue();
        authType = context.getProperty(AUTH_POLICY).getValue();
        securityPolicy = SECURITY_POLICY_PREFIX + context.getProperty(SECURITY_POLICY).getValue();

        try {
            EndpointDescription[] endpoints =
                    UaTcpStackClient.getEndpoints(endpoint).get();

            EndpointDescription endpointDescription = null;
            for (EndpointDescription ed : endpoints) {
                getLogger().info("Endpoint: " + ed.getEndpointUrl() + " security: " + ed.getSecurityPolicyUri());
                if (ed.getSecurityPolicyUri().equals(securityPolicy)) {
                    endpointDescription = ed;
                    getLogger().info("Connecting to endpoint " + ed.getEndpointUrl()
                            + " with security policy " + ed.getSecurityPolicyUri());
                }
            }

            if (endpointDescription == null) {
                getLogger().error("No endpoint with the specified security policy was found.");
                throw new RuntimeException("No endpoint with the specified security policy was found.");
            }

<<<<<<< HEAD
            OpcUaClientConfig cfg = null;
            if (context.getProperty(SECURITY_POLICY).getValue().equals("None")) { // If no security policy is used

                cfg = new OpcUaClientConfigBuilder()
                        .setEndpoint(endpointDescription)
                        .build();

            } else {  // If security policy is used

                // Generate self-signed certificate according to application name, or retrieve already generated one
                KeyStoreLoader loader = new KeyStoreLoader().load(applicationName);

                IdentityProvider identityProvider = authType.equals("Anon") ? new AnonymousProvider()
                        : new UsernameProvider(userName, password);

                cfg = OpcUaClientConfig.builder()
                        .setApplicationName(LocalizedText.english("eclipse milo opc-ua client"))
                        .setApplicationUri(applicationName)
                        .setCertificate(loader.getClientCertificate())
                        .setKeyPair(loader.getClientKeyPair())
                        .setEndpoint(endpointDescription)
                        .setIdentityProvider(identityProvider)
                        .setRequestTimeout(uint(5000))
                        .build();
            }

            opcClient = new OpcUaClient(cfg);
=======
            OpcUaClientConfigBuilder cfg = new OpcUaClientConfigBuilder();
            cfg.setEndpoint(endpointDescription);
            opcClient = new OpcUaClient(cfg.build());
>>>>>>> 498f93a8
            opcClient.connect().get();


        } catch (Exception e) {
            throw new InitializationException(e);
        }


    }

    @OnDisabled
    public void shutdown() {
        try {
            if (opcClient != null) {
                getLogger().debug("Disconnecting from OPC server...");
                opcClient.disconnect().get();
            }
        } catch (InterruptedException | ExecutionException e) {
            getLogger().warn(e.getMessage());
        }
    }


    @Override
    public byte[] getValue(List<String> tagNames, String returnTimestamp, boolean excludeNullValue,
                           String nullValueString) throws ProcessException {
        try {
            if (opcClient == null) {
                throw new Exception("OPC Client is null. OPC UA service was not enabled properly.");
            }

            // TODO: Throw more descriptive exception when parsing fails
            ArrayList<NodeId> nodeIdList = new ArrayList<>();
            tagNames.forEach((tagName) -> nodeIdList.add(NodeId.parse(tagName)));


            List<DataValue> rvList = opcClient.readValues(0, TimestampsToReturn.Both, nodeIdList).get();

            StringBuilder serverResponse = new StringBuilder();

            for (int i = 0; i < tagNames.size(); i++) {
                String valueLine;
                try {
                    if (excludeNullValue && rvList.get(i).getValue().getValue().toString().equals(nullValueString)) {
                        getLogger().debug("Null value returned for " + rvList.get(i).getValue().getValue().toString()
                                + " -- Skipping because property is set");
                        continue;
                    }

                    valueLine = writeCsv(tagNames.get(i), returnTimestamp, rvList.get(i));

                } catch (Exception ex) {
                    getLogger().error("Error parsing result for " + tagNames.get(i));
                    valueLine = "";
                }
                if (valueLine.isEmpty())
                    continue;

                serverResponse.append(valueLine);

            }

            return serverResponse.toString().trim().getBytes();

        } catch (Exception e) {
            throw new ProcessException(e);
        }

    }


<<<<<<< HEAD
    private String writeCsv(String tagName, String returnTimestamp, DataValue value) {

        // TODO: maybe use StringBuilder for better performance
        String valueLine = "";

        valueLine += tagName + ',';

        if (("ServerTimestamp").equals(returnTimestamp) || ("Both").equals(returnTimestamp)) {
            valueLine += value.getServerTime().getJavaTime() + ",";
        }
        if (("SourceTimestamp").equals(returnTimestamp) || ("Both").equals(returnTimestamp)) {
            valueLine += value.getSourceTime().getJavaTime() + ",";
        }

        valueLine += value.getValue().getValue().toString() + ","
                + value.getStatusCode().getValue()
                + System.getProperty("line.separator");

        return valueLine;
    }


=======
>>>>>>> 498f93a8
    @Override
    public byte[] getNodes(String indentString, int maxRecursiveDepth, int maxReferencePerNode,
                           boolean printNonLeafNode, String rootNodeId)
            throws ProcessException {

        try {
            if (opcClient == null) {
                throw new Exception("OPC Client is null. OPC UA service was not enabled properly.");
            }

            StringBuilder builder = new StringBuilder();
            browseNodeIteratively("", indentString, maxRecursiveDepth, maxReferencePerNode, printNonLeafNode,
                    opcClient, NodeId.parse(rootNodeId), builder);

            return builder.toString().getBytes();

        } catch (Exception e) {
            throw new ProcessException(e.getMessage());
        }

    }

    @Override
    public String subscribe(List<String> tagNames, BlockingQueue<String> queue, boolean tsChangedNotify) throws ProcessException {

        if (subscriberMap == null) {
            subscriberMap = new HashMap<>();
        }

        try {
            if (opcClient == null) {
                throw new Exception("OPC Client is null. OPC UA service was not enabled properly.");
            }

            uaSubscription = opcClient.getSubscriptionManager().createSubscription(1000.0).get();

            // Create a list of MonitoredItemCreateRequest
            ArrayList<MonitoredItemCreateRequest> micrList = new ArrayList<>();
            tagNames.forEach((tagName) -> {

                ReadValueId readValueId = new ReadValueId(
                        NodeId.parse(tagName),
                        AttributeId.Value.uid(), null, QualifiedName.NULL_VALUE);

                Long clientHandleLong = clientHandles.getAndIncrement();
                UInteger clientHandle = uint(clientHandleLong);

                // Important!
                // If we apply this filter in MonitoringParameters, now not only we will get data when value changes,
                // we will also get data even value doesn't change, but the timestamp has changed.
                // If it is null, then the default DataChangeFilter will be used, which only get data when its value changes.
                DataChangeFilter df = tsChangedNotify?
                        new DataChangeFilter(DataChangeTrigger.from(2), null, null) : null;

                MonitoringParameters parameters = new MonitoringParameters(
                        clientHandle,
                        300.0,     // sampling interval
                        ExtensionObject.encode(df),       // filter, null means use default
                        uint(10),   // queue size
                        true        // discard oldest
                );

                micrList.add(new MonitoredItemCreateRequest(
                        readValueId, MonitoringMode.Reporting, parameters));

            });

            // This is the callback when the MonitoredItem is created. In this callback, we set the consumer for incoming values
            BiConsumer<UaMonitoredItem, Integer> onItemCreated =
                    (item, id) -> item.setValueConsumer((it, value) -> {
                        getLogger().debug("subscription value received: item=" + it.getReadValueId().getNodeId()
                                + " value=" + value.getValue());
                        String valueLine = writeCsv(getFullName(it.getReadValueId().getNodeId()),
                                "Both", value);

                        if(valueLine != null) {
                            queue.offer(valueLine);
                        }

                    });

            List<UaMonitoredItem> items = uaSubscription.createMonitoredItems(
                    TimestampsToReturn.Both,
                    micrList,
                    onItemCreated
            ).get();

            for (UaMonitoredItem item : items) {
                if (item.getStatusCode().isGood()) {
                    getLogger().debug("item created for nodeId=" + item.getReadValueId().getNodeId());
                } else {
                    getLogger().error("failed to create item for nodeId=" + item.getReadValueId().getNodeId()
                            + " (status=" + item.getStatusCode() + ")");
                }
            }

            String subscriberUid;
            do {
                subscriberUid = generateRandomChars(10);
            } while (subscriberMap.containsKey(subscriberUid));

            subscriberMap.put(subscriberUid, items);

            return subscriberUid;

        } catch (Exception e) {
            throw new ProcessException(e.getMessage());
        }
    }

    @Override
    public void unsubscribe(String subscriberUid) throws ProcessException {

        if (opcClient == null) {
            throw new ProcessException("OPC Client is null. OPC UA service was not enabled properly.");
        }

        List<UaMonitoredItem> listToDelete;
        if ((listToDelete = subscriberMap.get(subscriberUid)) != null) {
            try {
                uaSubscription.deleteMonitoredItems(listToDelete).get();
            } catch (InterruptedException | ExecutionException e) {
                e.printStackTrace();
            }
        }

    }

    // remainDepth = 0 means only print out the current node
    // StringBuilder is passed into the recursive method to reduce generating strings and improve performance
    private void browseNodeIteratively(String currentIndent, String indentString, int remainDepth, int maxRefPerNode,
                                       boolean printNonLeafNode, OpcUaClient client, NodeId browseRoot, StringBuilder builder) {

        //getLogger().info(indent + " Node=" + node.getNodeId().get().getIdentifier().toString());

        try {
            List<Node> nodes = client.getAddressSpace().browse(browseRoot).get();

            if (printNonLeafNode || nodes.size() == 0) {
                builder.append(currentIndent)
                        .append(getFullName(browseRoot))
                        .append("\n");
            }

            if (remainDepth > 0) {

                String newIndent = currentIndent + indentString;
                remainDepth--;

                int currNodeCount = 0;

                for (Node node : nodes) {
                    if (currNodeCount == maxRefPerNode)
                        break;

                    // recursively browse to children
                    browseNodeIteratively(newIndent, indentString, remainDepth, maxRefPerNode, printNonLeafNode,
                            client, node.getNodeId().get(), builder);

                    currNodeCount++;
                }
            }

        } catch (InterruptedException | ExecutionException e) {
            //getLogger().error("Browsing nodeId=" + browseRoot + " failed: " + e.getMessage());
        }

    }

    private String getFullName(NodeId nodeId) {

        String identifierType;

        switch (nodeId.getType()) {
            case Numeric:
                identifierType = "i";
                break;
            case Opaque:
                identifierType = "b";
                break;
            case Guid:
                identifierType = "g";
                break;
            default:
                identifierType = "s";
        }

        return String.format("ns=%s;%s=%s", nodeId.getNamespaceIndex().toString(),
                identifierType, nodeId.getIdentifier().toString());
    }

    private String generateRandomChars(int length) {
        String candidateChars = "ABCDEFGHIJKLMNOPQRSTUVWXYZabcdefghijklmnopqrstuvwxyz0123456789";
        StringBuilder sb = new StringBuilder();
        Random random = new Random();
        for (int i = 0; i < length; i++) {
            sb.append(candidateChars.charAt(random.nextInt(candidateChars
                    .length())));
        }
        return sb.toString();
    }

    private String writeCsv(String tagName, String returnTimestamp, DataValue value) {

        StringBuilder valueLine = new StringBuilder();

        valueLine.append(tagName).append(",");

        if (("ServerTimestamp").equals(returnTimestamp) || ("Both").equals(returnTimestamp)) {
            valueLine.append(value.getServerTime().getJavaTime()).append(",");
        }
        if (("SourceTimestamp").equals(returnTimestamp) || ("Both").equals(returnTimestamp)) {
            valueLine.append(value.getSourceTime().getJavaTime()).append(",");
        }

        valueLine.append(value.getValue().getValue().toString()).
                append(value.getStatusCode().getValue()).
                append(System.getProperty("line.separator"));

        return valueLine.toString();
    }
}<|MERGE_RESOLUTION|>--- conflicted
+++ resolved
@@ -27,22 +27,14 @@
 import org.apache.nifi.processor.util.StandardValidators;
 import org.apache.nifi.reporting.InitializationException;
 import org.eclipse.milo.opcua.sdk.client.OpcUaClient;
-import org.eclipse.milo.opcua.sdk.client.api.config.OpcUaClientConfig;
 import org.eclipse.milo.opcua.sdk.client.api.config.OpcUaClientConfigBuilder;
-import org.eclipse.milo.opcua.sdk.client.api.identity.AnonymousProvider;
-import org.eclipse.milo.opcua.sdk.client.api.identity.IdentityProvider;
-import org.eclipse.milo.opcua.sdk.client.api.identity.UsernameProvider;
 import org.eclipse.milo.opcua.sdk.client.api.nodes.Node;
 import org.eclipse.milo.opcua.sdk.client.api.subscriptions.UaMonitoredItem;
 import org.eclipse.milo.opcua.sdk.client.api.subscriptions.UaSubscription;
 import org.eclipse.milo.opcua.stack.client.UaTcpStackClient;
 import org.eclipse.milo.opcua.stack.core.AttributeId;
 import org.eclipse.milo.opcua.stack.core.types.builtin.DataValue;
-<<<<<<< HEAD
-import org.eclipse.milo.opcua.stack.core.types.builtin.LocalizedText;
-=======
 import org.eclipse.milo.opcua.stack.core.types.builtin.ExtensionObject;
->>>>>>> 498f93a8
 import org.eclipse.milo.opcua.stack.core.types.builtin.NodeId;
 import org.eclipse.milo.opcua.stack.core.types.builtin.QualifiedName;
 import org.eclipse.milo.opcua.stack.core.types.builtin.unsigned.UInteger;
@@ -79,52 +71,15 @@
             .addValidator(StandardValidators.NON_EMPTY_VALIDATOR)
             .build();
 
-    private static final PropertyDescriptor APPLICATION_NAME = new PropertyDescriptor
-            .Builder().name("Application Name")
-            .description("The application name is used to label certificates identifying this application")
-            .required(true)
-            .defaultValue("urn:eclipse:milo:examples:client")
-            .addValidator(StandardValidators.NON_BLANK_VALIDATOR)
-            .build();
-
-    public static final PropertyDescriptor AUTH_POLICY = new PropertyDescriptor
-            .Builder().name("Authentication Policy")
-            .description("How should Nifi authenticate with the UA server")
-            .required(true)
-            .defaultValue("Anon")
-            .allowableValues("Anon", "Username")
-            .addValidator(StandardValidators.NON_EMPTY_VALIDATOR)
-            .build();
-
-    private static final PropertyDescriptor USERNAME = new PropertyDescriptor
-            .Builder().name("User Name")
-            .description("The user name to access the OPC UA server (only valid when \"Authentication Policy\" is \"Username\")")
-            .required(false)
-            .addValidator(StandardValidators.NON_EMPTY_VALIDATOR)
-            .build();
-
-    private static final PropertyDescriptor PASSWORD = new PropertyDescriptor
-            .Builder().name("Password")
-            .description("The password to access the OPC UA server (only valid when \"Authentication Policy\" is \"Username\")")
-            .required(false)
-            .sensitive(true)
-            .addValidator(StandardValidators.NON_EMPTY_VALIDATOR)
-            .build();
-
     private static final List<PropertyDescriptor> properties;
 
     private final String SECURITY_POLICY_PREFIX = "http://opcfoundation.org/UA/SecurityPolicy#";
 
-
+    private String endpoint;
+    private String securityPolicy;
     private OpcUaClient opcClient;
     private UaSubscription uaSubscription;
     private Map<String, List<UaMonitoredItem>> subscriberMap;
-    private String endpoint;
-    private String securityPolicy;
-    private String applicationName;
-    private String userName;
-    private String password;
-    private String authType;
 
     private final AtomicLong clientHandles = new AtomicLong(1L);
 
@@ -132,10 +87,6 @@
         final List<PropertyDescriptor> props = new ArrayList<>();
         props.add(ENDPOINT);
         props.add(SECURITY_POLICY);
-        props.add(APPLICATION_NAME);
-        props.add(AUTH_POLICY);
-        props.add(USERNAME);
-        props.add(PASSWORD);
         properties = Collections.unmodifiableList(props);
     }
 
@@ -152,10 +103,6 @@
     public void onEnabled(final ConfigurationContext context) throws InitializationException {
 
         endpoint = context.getProperty(ENDPOINT).getValue();
-        applicationName = context.getProperty(APPLICATION_NAME).getValue();
-        userName = context.getProperty(USERNAME).getValue();
-        password = context.getProperty(PASSWORD).getValue();
-        authType = context.getProperty(AUTH_POLICY).getValue();
         securityPolicy = SECURITY_POLICY_PREFIX + context.getProperty(SECURITY_POLICY).getValue();
 
         try {
@@ -177,39 +124,9 @@
                 throw new RuntimeException("No endpoint with the specified security policy was found.");
             }
 
-<<<<<<< HEAD
-            OpcUaClientConfig cfg = null;
-            if (context.getProperty(SECURITY_POLICY).getValue().equals("None")) { // If no security policy is used
-
-                cfg = new OpcUaClientConfigBuilder()
-                        .setEndpoint(endpointDescription)
-                        .build();
-
-            } else {  // If security policy is used
-
-                // Generate self-signed certificate according to application name, or retrieve already generated one
-                KeyStoreLoader loader = new KeyStoreLoader().load(applicationName);
-
-                IdentityProvider identityProvider = authType.equals("Anon") ? new AnonymousProvider()
-                        : new UsernameProvider(userName, password);
-
-                cfg = OpcUaClientConfig.builder()
-                        .setApplicationName(LocalizedText.english("eclipse milo opc-ua client"))
-                        .setApplicationUri(applicationName)
-                        .setCertificate(loader.getClientCertificate())
-                        .setKeyPair(loader.getClientKeyPair())
-                        .setEndpoint(endpointDescription)
-                        .setIdentityProvider(identityProvider)
-                        .setRequestTimeout(uint(5000))
-                        .build();
-            }
-
-            opcClient = new OpcUaClient(cfg);
-=======
             OpcUaClientConfigBuilder cfg = new OpcUaClientConfigBuilder();
             cfg.setEndpoint(endpointDescription);
             opcClient = new OpcUaClient(cfg.build());
->>>>>>> 498f93a8
             opcClient.connect().get();
 
 
@@ -281,31 +198,6 @@
     }
 
 
-<<<<<<< HEAD
-    private String writeCsv(String tagName, String returnTimestamp, DataValue value) {
-
-        // TODO: maybe use StringBuilder for better performance
-        String valueLine = "";
-
-        valueLine += tagName + ',';
-
-        if (("ServerTimestamp").equals(returnTimestamp) || ("Both").equals(returnTimestamp)) {
-            valueLine += value.getServerTime().getJavaTime() + ",";
-        }
-        if (("SourceTimestamp").equals(returnTimestamp) || ("Both").equals(returnTimestamp)) {
-            valueLine += value.getSourceTime().getJavaTime() + ",";
-        }
-
-        valueLine += value.getValue().getValue().toString() + ","
-                + value.getStatusCode().getValue()
-                + System.getProperty("line.separator");
-
-        return valueLine;
-    }
-
-
-=======
->>>>>>> 498f93a8
     @Override
     public byte[] getNodes(String indentString, int maxRecursiveDepth, int maxReferencePerNode,
                            boolean printNonLeafNode, String rootNodeId)
